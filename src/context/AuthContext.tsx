import { createContext, useContext, useEffect, useRef, useState } from 'react'
import { useLocation } from 'react-router-dom'
import type { User } from '@supabase/supabase-js'
import { supabase } from '../lib/supabase'
import { AuthService } from '../lib/auth'

interface Profile {
  id: string
  role: 'therapist' | 'client'
  first_name: string
  last_name: string
  email: string
  whatsapp_number?: string | null
  professional_details?: any | null
  verification_status?: string | null
  created_at?: string | null
  password_set?: boolean | null
  created_by_therapist?: string | null
  updated_at?: string | null
}

interface AuthContextType {
  user: User | null
  profile: Profile | null
  loading: boolean
  error: string | null
  signIn: (email: string, password: string) => Promise<void>
  signUp: (
    email: string,
    password: string,
    firstName: string,
    lastName: string,
    role: 'therapist' | 'client'
  ) => Promise<void>
  signOut: () => Promise<void>
  retryAuth: () => void
  refreshProfile: () => Promise<void>
}

const AuthContext = createContext<AuthContextType | undefined>(undefined)

export const AuthProvider: React.FC<{ children: React.ReactNode }> = ({ children }) => {
  const [user, setUser] = useState<User | null>(null)
  const [profile, setProfile] = useState<Profile | null>(null)
  const [loading, setLoading] = useState(true)
  const [error, setError] = useState<string | null>(null)
  const retryCountRef = useRef(0)
  const maxRetries = 3
  const initializingRef = useRef(false)
  const retryTimeoutRef = useRef<ReturnType<typeof setTimeout> | null>(null)
<<<<<<< HEAD
  const [currentPath, setCurrentPath] = useState(
    typeof window !== 'undefined' ? window.location.pathname : '/'
  )

  // Track navigation changes without requiring router context
  useEffect(() => {
    const handleLocationChange = () => setCurrentPath(window.location.pathname)

    const originalPushState = history.pushState
    const originalReplaceState = history.replaceState

    history.pushState = function (...args: any[]) {
      originalPushState.apply(this, args)
      handleLocationChange()
    }

    history.replaceState = function (...args: any[]) {
      originalReplaceState.apply(this, args)
      handleLocationChange()
    }

    window.addEventListener('popstate', handleLocationChange)

    return () => {
      history.pushState = originalPushState
      history.replaceState = originalReplaceState
      window.removeEventListener('popstate', handleLocationChange)
    }
  }, [])
=======
  const location = useLocation()
>>>>>>> 68a7a6b2

  const initializeAuth = async () => {
    if (initializingRef.current) return
    initializingRef.current = true
    
    try {
      setLoading(true)

      // Use edge function for session management with timeout
      const timeoutPromise = new Promise<never>((_, reject) => {
        setTimeout(() => reject(new Error('Authentication request timed out')), 10000)
      })

      const authPromise = AuthService.getSession()
      const authResponse = await Promise.race([authPromise, timeoutPromise])

      if (!authResponse.success) {
        if (authResponse.error) {
          setError(authResponse.error)
        }
        setUser(null)
        setProfile(null)
        return
      }

      setUser(authResponse.user || null)
      setProfile(authResponse.profile || null)

      // Reset retry count on success
      retryCountRef.current = 0
      setError(null)

    } catch (error: any) {
      console.error('Error initializing auth:', error)
      
      setError(error?.message || 'Authentication service unavailable')
      setUser(null)
      setProfile(null)

      if (
        retryCountRef.current < maxRetries &&
<<<<<<< HEAD
        !['/login', '/register'].includes(currentPath)
=======
        !['/login', '/register'].includes(location.pathname)
>>>>>>> 68a7a6b2
      ) {
        retryCountRef.current++
        const delay = Math.min(2000 * Math.pow(2, retryCountRef.current - 1), 10000)
        console.log(`Retrying auth initialization (${retryCountRef.current}/${maxRetries}) in ${delay}ms`)

        retryTimeoutRef.current = setTimeout(() => {
          initializingRef.current = false
          initializeAuth()
        }, delay)
      }
    } finally {
      setLoading(false)
      initializingRef.current = false
    }
  }

  const refreshProfile = async () => {
    if (!user?.id) return

    try {
      const profileResponse = await AuthService.fetchUserProfile(user.id)
      if (profileResponse.success && profileResponse.profile) {
        setProfile(profileResponse.profile)
      }
    } catch (error) {
      console.error('Error refreshing profile:', error)
    }
  }

  useEffect(() => {
    let mounted = true

    // Initialize auth on mount
    if (mounted) {
      initializeAuth()
    }

    // Listen for auth state changes from Supabase client
    const {
      data: { subscription }
    } = supabase.auth.onAuthStateChange(async (event, session) => {
      if (!mounted) return

      console.log('Auth state change:', event, session?.user?.id)

      if (event === 'SIGNED_OUT') {
        setUser(null)
        setProfile(null)
        setError(null)
      } else if (event === 'SIGNED_IN' && session?.user) {
        // Update user state immediately
        setUser(session.user)
        
        // Fetch fresh profile data
        try {
          const profileResponse = await AuthService.fetchUserProfile(session.user.id)
          if (profileResponse.success && profileResponse.profile) {
            setProfile(profileResponse.profile)
          }
        } catch (error) {
          console.error('Error fetching profile after sign in:', error)
        }
      } else if (event === 'TOKEN_REFRESHED' && session?.user) {
        // Update user but keep existing profile unless it's null
        setUser(session.user)
        if (!profile) {
          await refreshProfile()
        }
      }
    })

    return () => {
      mounted = false
      subscription.unsubscribe()
    }
  }, [])

  useEffect(() => {
<<<<<<< HEAD
    if (['/login', '/register'].includes(currentPath) && retryTimeoutRef.current) {
      clearTimeout(retryTimeoutRef.current)
      retryTimeoutRef.current = null
    }
  }, [currentPath])
=======
    if (['/login', '/register'].includes(location.pathname) && retryTimeoutRef.current) {
      clearTimeout(retryTimeoutRef.current)
      retryTimeoutRef.current = null
    }
  }, [location.pathname])
>>>>>>> 68a7a6b2

  const retryAuth = () => {
    if (retryTimeoutRef.current) {
      clearTimeout(retryTimeoutRef.current)
      retryTimeoutRef.current = null
    }
    retryCountRef.current = 0
    setError(null)
    setLoading(true)
    initializingRef.current = false
    initializeAuth()
  }

  const signIn = async (email: string, password: string) => {
    setError(null)
    setLoading(true)

    try {
      const authResponse = await AuthService.signIn(email, password)
      
      if (!authResponse.success) {
        throw new Error(authResponse.error || 'Sign in failed')
      }

      // Update local state immediately
      setUser(authResponse.user)
      setProfile(authResponse.profile)
      
    } catch (error: any) {
      setError(error.message)
      throw error
    } finally {
      setLoading(false)
    }
  }

  const signUp = async (
    email: string,
    password: string,
    firstName: string,
    lastName: string,
    role: 'therapist' | 'client'
  ) => {
    setError(null)
    setLoading(true)

    try {
      const authResponse = await AuthService.signUp(email, password, {
        first_name: firstName,
        last_name: lastName,
        role: role
      })

      if (!authResponse.success) {
        throw new Error(authResponse.error || 'Sign up failed')
      }
      
      // Update local state if user was created
      if (authResponse.user) {
        setUser(authResponse.user)
      }
      
    } catch (error: any) {
      setError(error.message)
      throw error
    } finally {
      setLoading(false)
    }
  }

  const signOut = async () => {
    setError(null)
    
    try {
      const authResponse = await AuthService.signOut()
      if (!authResponse.success && authResponse.error) {
        console.error('Sign out error:', authResponse.error)
        // Don't throw error for sign out, just log it
      }
      
      // Clear local state immediately
      setUser(null)
      setProfile(null)
    } catch (error: any) {
      console.error('Sign out error:', error)
      // Don't throw error for sign out, just log it
    }
  }

  return (
    <AuthContext.Provider
      value={{ 
        user, 
        profile, 
        loading, 
        error, 
        signIn, 
        signUp, 
        signOut, 
        retryAuth,
        refreshProfile
      }}
    >
      {children}
    </AuthContext.Provider>
  )
}

export const useAuth = () => {
  const context = useContext(AuthContext)
  if (!context) {
    throw new Error('useAuth must be used within an AuthProvider')
  }
  return context
}<|MERGE_RESOLUTION|>--- conflicted
+++ resolved
@@ -1,5 +1,4 @@
 import { createContext, useContext, useEffect, useRef, useState } from 'react'
-import { useLocation } from 'react-router-dom'
 import type { User } from '@supabase/supabase-js'
 import { supabase } from '../lib/supabase'
 import { AuthService } from '../lib/auth'
@@ -48,7 +47,6 @@
   const maxRetries = 3
   const initializingRef = useRef(false)
   const retryTimeoutRef = useRef<ReturnType<typeof setTimeout> | null>(null)
-<<<<<<< HEAD
   const [currentPath, setCurrentPath] = useState(
     typeof window !== 'undefined' ? window.location.pathname : '/'
   )
@@ -78,9 +76,6 @@
       window.removeEventListener('popstate', handleLocationChange)
     }
   }, [])
-=======
-  const location = useLocation()
->>>>>>> 68a7a6b2
 
   const initializeAuth = async () => {
     if (initializingRef.current) return
@@ -122,11 +117,7 @@
 
       if (
         retryCountRef.current < maxRetries &&
-<<<<<<< HEAD
         !['/login', '/register'].includes(currentPath)
-=======
-        !['/login', '/register'].includes(location.pathname)
->>>>>>> 68a7a6b2
       ) {
         retryCountRef.current++
         const delay = Math.min(2000 * Math.pow(2, retryCountRef.current - 1), 10000)
@@ -204,20 +195,12 @@
     }
   }, [])
 
-  useEffect(() => {
-<<<<<<< HEAD
+   useEffect(() => {
     if (['/login', '/register'].includes(currentPath) && retryTimeoutRef.current) {
       clearTimeout(retryTimeoutRef.current)
       retryTimeoutRef.current = null
     }
   }, [currentPath])
-=======
-    if (['/login', '/register'].includes(location.pathname) && retryTimeoutRef.current) {
-      clearTimeout(retryTimeoutRef.current)
-      retryTimeoutRef.current = null
-    }
-  }, [location.pathname])
->>>>>>> 68a7a6b2
 
   const retryAuth = () => {
     if (retryTimeoutRef.current) {
