--- conflicted
+++ resolved
@@ -1,14 +1,8 @@
 import React, { useState } from 'react'
 import { supabase } from '../../lib/supabase'
 import { useAuth } from '../../context/AuthContext'
-<<<<<<< HEAD
-import { useQuery, useQueryClient } from '@tanstack/react-query'
-const CaseFormulation = React.lazy(() => import('./CaseFormulation').then(m => ({ default: m.CaseFormulation })))
-import { FileText, User, Calendar, TrendingUp, ClipboardList, Plus, Search, Filter, Eye, BarChart3, AlertTriangle, Target, BookOpen, MessageSquare, Send, PlayCircle, Stethoscope, Baseline as Timeline } from 'lucide-react'
-=======
 import { CaseFormulation } from './CaseFormulation'
 import { FileText, User, Calendar, TrendingUp, ClipboardList, Plus, Search, Filter, Eye, Clock, Target, BookOpen, MessageSquare, Send, PlayCircle, PlusCircle, Stethoscope, Archive } from 'lucide-react'
->>>>>>> c81e6b78
 
 interface Client {
   id: string
@@ -92,8 +86,6 @@
   const [activeTab, setActiveTab] = useState<Tab>('overview')
   const [searchTerm, setSearchTerm] = useState('')
   const [riskFilter, setRiskFilter] = useState('all')
-<<<<<<< HEAD
-=======
   const [loading, setLoading] = useState(true)
   const [dischargeNote, setDischargeNote] = useState('')
   const { profile } = useAuth()
@@ -103,7 +95,7 @@
       fetchCaseFiles()
     }
   }, [profile])
->>>>>>> c81e6b78
+
 
   useEffect(() => {
     setDischargeNote(selectedCase?.dischargeNotes || '')
@@ -132,25 +124,6 @@
         return []
       }
 
-<<<<<<< HEAD
-      const cases = (relations || []).map((relation: { profiles: Client }) => {
-        const client = relation.profiles
-        return {
-          client,
-          sessionCount: 0,
-          lastSession: undefined,
-          nextAppointment: undefined,
-          assessments: [],
-          treatmentPlanId: undefined,
-          treatmentPlanTitle: undefined,
-          goals: [],
-          assignments: [],
-          riskLevel: 'low',
-          progressSummary: 'No progress notes available',
-          caseNotes: ''
-        }
-      })
-=======
       // Fetch related case data for each client
       const cases = await Promise.all(
         // eslint-disable-next-line @typescript-eslint/no-explicit-any
@@ -193,7 +166,7 @@
           }
         })
       )
->>>>>>> c81e6b78
+
 
       return cases
     } catch (error) {
